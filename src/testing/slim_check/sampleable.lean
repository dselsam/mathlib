--- conflicted
+++ resolved
@@ -66,6 +66,14 @@
 
 local infix ` ≺ `:50 := has_well_founded.r
 
+/-- `sizeof_lt x y` compares the sizes of `x` and `y`. -/
+def sizeof_lt {α} [has_sizeof α] (x y : α) := sizeof x < sizeof y
+
+/-- `shrink_fn α` is the type of functions that shrink an
+argument of type `α` -/
+@[reducible]
+def shrink_fn (α : Type*) [has_sizeof α] := Π x : α, lazy_list { y : α // sizeof_lt y x }
+
 /-- `sampleable α` provides ways of creating examples of type `α`,
 and given such an example `x : α`, gives us a way to shrink it
 and find simpler examples.  -/
@@ -74,27 +82,27 @@
 (sample [] : gen α)
 (shrink : Π x : α, lazy_list { y : α // @sizeof _ wf y < @sizeof _ wf x } := λ _, lazy_list.nil)
 
-<<<<<<< HEAD
+attribute [instance, priority 100] has_well_founded_of_has_sizeof default_has_sizeof
+attribute [instance, priority 200] sampleable.wf
+
 /-- `sampleable_functor F` makes it possible to create samples of and
 shrink `F α` given a sampling function and a shrinking function for
 arbitrary `α` -/
 class sampleable_functor (F : Type u → Type v) [functor F] :=
+[wf : Π α [has_sizeof α], has_sizeof (F α)]
 (sample [] : ∀ {α}, gen α → gen (F α))
-(shrink : ∀ {α}, (α → lazy_list α) → F α → lazy_list (F α))
+(shrink : ∀ α [has_sizeof α], shrink_fn α → shrink_fn (F α))
 (p_repr : ∀ α, has_repr α → has_repr (F α))
 
 /-- `sampleable_bifunctor F` makes it possible to create samples of
 and shrink `F α β` given a sampling function and a shrinking function
 for arbitrary `α` and `β` -/
 class sampleable_bifunctor (F : Type u → Type v → Type w) [bifunctor F] :=
+[wf : Π α β [has_sizeof α] [has_sizeof β], has_sizeof (F α β)]
 (sample [] : ∀ {α β}, gen α → gen β → gen (F α β))
-(shrink : ∀ {α β}, (α → lazy_list α) → (β → lazy_list β) → F α β → lazy_list (F α β))
+(shrink : ∀ α β [has_sizeof α] [has_sizeof β], shrink_fn α → shrink_fn β → shrink_fn (F α β))
 (p_repr : ∀ α β, has_repr α → has_repr β → has_repr (F α β))
 
-=======
-attribute [instance, priority 100] has_well_founded_of_has_sizeof default_has_sizeof
-attribute [instance, priority 200] sampleable.wf
->>>>>>> 7d88b314
 export sampleable (sample shrink)
 
 /-- This function helps infer the proxy representation and
@@ -113,16 +121,16 @@
 as interpretted (using `interp`) as an object of the right type. -/
 class sampleable_ext (α : Sort u) :=
 (proxy_repr : Type v)
+[wf : has_sizeof proxy_repr]
 (interp [] : proxy_repr → α . sampleable.mk_trivial_interp)
 [p_repr : has_repr proxy_repr]
 (sample [] : gen proxy_repr)
-(shrink : proxy_repr → lazy_list proxy_repr)
-
-attribute [instance, priority 100] sampleable_ext.p_repr
+(shrink : shrink_fn proxy_repr)
+
+attribute [instance, priority 100] sampleable_ext.p_repr sampleable_ext.wf
 
 open nat lazy_list
 
-<<<<<<< HEAD
 section prio
 
 open sampleable_ext
@@ -135,61 +143,39 @@
   shrink := shrink }
 
 instance sampleable.functor {α} {F} [functor F] [sampleable_functor F] [sampleable α] : sampleable (F α) :=
-{ sample := sampleable_functor.sample F (sampleable.sample α),
-  shrink := sampleable_functor.shrink sampleable.shrink }
+{ wf := _,
+  sample := sampleable_functor.sample F (sampleable.sample α),
+  shrink := sampleable_functor.shrink α sampleable.shrink }
 
 instance sampleable.bifunctor {α β} {F} [bifunctor F] [sampleable_bifunctor F] [sampleable α] [sampleable β] : sampleable (F α β) :=
-{ sample := sampleable_bifunctor.sample F (sampleable.sample α) (sampleable.sample β),
-  shrink := sampleable_bifunctor.shrink sampleable.shrink sampleable.shrink }
+{ wf := _,
+  sample := sampleable_bifunctor.sample F (sampleable.sample α) (sampleable.sample β),
+  shrink := sampleable_bifunctor.shrink α β sampleable.shrink sampleable.shrink }
 
 set_option default_priority 100
 
 instance sampleable_ext.functor {α} {F} [functor F] [sampleable_functor F] [sampleable_ext α] : sampleable_ext (F α) :=
-{ proxy_repr := F (proxy_repr α),
+{ wf := _,
+  proxy_repr := F (proxy_repr α),
   interp := functor.map (interp _),
   sample := sampleable_functor.sample F (sampleable_ext.sample α),
-  shrink := sampleable_functor.shrink sampleable_ext.shrink,
+  shrink := sampleable_functor.shrink _ sampleable_ext.shrink,
   -- dec_eq := sampleable_functor.dec_eq _ sampleable_ext.dec_eq,
   p_repr := sampleable_functor.p_repr _ sampleable_ext.p_repr
   }
 
 instance sampleable_ext.bifunctor {α β} {F} [bifunctor F] [sampleable_bifunctor F] [sampleable_ext α] [sampleable_ext β] : sampleable_ext (F α β) :=
-{ proxy_repr := F (proxy_repr α) (proxy_repr β),
+{ wf := _,
+  proxy_repr := F (proxy_repr α) (proxy_repr β),
   interp := bifunctor.bimap (interp _) (interp _),
   sample := sampleable_bifunctor.sample F (sampleable_ext.sample α) (sampleable_ext.sample β),
-  shrink := sampleable_bifunctor.shrink sampleable_ext.shrink sampleable_ext.shrink,
+  shrink := sampleable_bifunctor.shrink _ _ sampleable_ext.shrink sampleable_ext.shrink,
   -- dec_eq := sampleable_bifunctor.dec_eq _ _ sampleable_ext.dec_eq sampleable_ext.dec_eq,
   p_repr := sampleable_bifunctor.p_repr _ _ sampleable_ext.p_repr sampleable_ext.p_repr
   }
 
 end prio
 
-/-- Apply `f` to combine every element of the first list with every element
-of the second list and interleave the resulting lists.
-
-For instance `lseq prod.mk [1,2,3] [4,5,6]` results in
-
-```
-[(1, 4), (2, 4), (1, 5), (3, 4), (1, 6), (2, 5), (3, 5), (2, 6), (3, 6)]
-```
-
-The purpose is to take two lists of shrunken values in ascending order of size
-and produce a list of combined values in roughly ascending order of size too.
-
-If we add the samples instead with `lseq (+) [1,2,3] [1,2,3]`, we
-obtain:
-
-```
-[2, 3, 3, 4, 4, 4, 5, 5, 6]
-```
- -/
-def lazy_list.lseq {α β γ} (f : α → β → γ) : lazy_list α → lazy_list β → lazy_list γ
-| lazy_list.nil xs := lazy_list.nil
-| (lazy_list.cons x xs) lazy_list.nil := lazy_list.nil
-| (lazy_list.cons x xs) ys := interleave (ys.map $ f x) (lazy_list.lseq (xs ()) ys)
-
-=======
->>>>>>> 7d88b314
 /-- `nat.shrink' k n` creates a list of smaller natural numbers by
 successively dividing `n` by 2 and subtracting the difference from
 `k`. For example, `nat.shrink 100 = [50, 75, 88, 94, 97, 99]`. -/
@@ -286,14 +272,6 @@
 { sample := do { x ← choose_any bool,
                  return x }, }
 
-/-- `sizeof_lt x y` compares the sizes of `x` and `y`. -/
-def sizeof_lt {α} [has_sizeof α] (x y : α) := sizeof x < sizeof y
-
-/-- `shrink_fn α` is the type of functions that shrink an
-argument of type `α` -/
-@[reducible]
-def shrink_fn (α : Type*) [has_sizeof α] := Π x : α, lazy_list { y : α // sizeof_lt y x }
-
 /--
 Provided two shrinking functions `prod.shrink` shrinks a pair `(x, y)` by
 first shrinking `x` and pairing the results with `y` and then shrinking
@@ -314,45 +292,27 @@
                            (λ x h, by dsimp [sizeof_lt]; unfold_wf; apply h) in
   xs₀.append xs₁
 
-<<<<<<< HEAD
 instance prod.sampleable : sampleable_bifunctor.{u v} prod :=
-{ sample := λ α β sama samb, do
+{ wf := _,
+  sample := λ α β sama samb, do
               { ⟨x⟩ ← (uliftable.up $ sama : gen (ulift.{max u v} α)),
                 ⟨y⟩ ← (uliftable.up $ samb : gen (ulift.{max u v} β)),
                 pure (x,y) },
-  shrink := λ α β sh_α sh_β x, lazy_list.lseq prod.mk (sh_α x.1) (sh_β x.2),
-  -- dec_eq := @prod.decidable_eq,
+  shrink := @prod.shrink,
   p_repr := @prod.has_repr }
 
 /-- shrinking function for sum types -/
-def sum.shrink {α β} (sam_α : α → lazy_list α) (sam_β : β → lazy_list β) : α ⊕ β → lazy_list (α ⊕ β)
-| (sum.inl x) := (sam_α x).map sum.inl
-| (sum.inr x) := (sam_β x).map sum.inr
+def sum.shrink {α β} [has_sizeof α] [has_sizeof β] (shrink_α : shrink_fn α) (shrink_β : shrink_fn β) : shrink_fn (α ⊕ β)
+| (sum.inr x) := (shrink_β x).map $ subtype.map sum.inr $ λ a, by dsimp [sizeof_lt]; unfold_wf; solve_by_elim
+| (sum.inl x) := (shrink_α x).map $ subtype.map sum.inl $ λ a, by dsimp [sizeof_lt]; unfold_wf; solve_by_elim
 
 instance sum.sampleable : sampleable_bifunctor.{u v} sum :=
-{ sample := λ (α : Type u) (β : Type v) sam_α sam_β,
+{ wf := _,
+  sample := λ (α : Type u) (β : Type v) sam_α sam_β,
             (@uliftable.up_map gen.{u} gen.{max u v} _ _ _ _ (@sum.inl α β) sam_α <|>
              @uliftable.up_map gen.{v} gen.{max v u} _ _ _ _ (@sum.inr α β) sam_β),
-  shrink := λ α β shr_α shr_β, sum.shrink shr_α shr_β,
-  -- dec_eq := λ α β Iα Iβ, @sum.decidable_eq α Iα β Iβ,
+  shrink := λ α β Iα Iβ shr_α shr_β, @sum.shrink _ _ Iα Iβ shr_α shr_β,
   p_repr := @sum.has_repr }
-=======
-instance prod.sampleable {β : Type v} [sampleable α] [sampleable β] : sampleable (α × β) :=
-{ sample := do { ⟨x⟩ ← (uliftable.up $ sample α : gen (ulift.{max u v} α)),
-                 ⟨y⟩ ← (uliftable.up $ sample β : gen (ulift.{max u v} β)),
-                 pure (x,y) },
-  shrink := prod.shrink shrink shrink }
-
-/-- shrinking function for sum types -/
-def sum.shrink {β} [sampleable α] [sampleable β] : Π x : α ⊕ β, lazy_list { y : α ⊕ β // y ≺ x }
-| (sum.inr x) := (shrink x).map $ subtype.map sum.inr $ λ a, by unfold_wf; solve_by_elim
-| (sum.inl x) := (shrink x).map $ subtype.map sum.inl $ λ a, by unfold_wf; solve_by_elim
-
-instance sum.sampleable {β} [sampleable α] [sampleable β] : sampleable (α ⊕ β) :=
-{ sample := uliftable.up_map sum.inl (sample α) <|>
-            uliftable.up_map sum.inr (sample β),
-  shrink := sum.shrink _ }
->>>>>>> 7d88b314
 
 instance rat.sampleable : sampleable ℚ :=
 sampleable.lift (ℤ × ℕ+) (λ x, prod.cases_on x rat.mk_pnat) (λ r, (r.num, ⟨r.denom, r.pos⟩)) $
@@ -466,13 +426,6 @@
       lazy_list.cons ⟨xs₂, this⟩ $ subtype.map ((++) xs₁) h₅ <$> list.shrink_removes xs₂ (n - k) h₁
     end
 
-<<<<<<< HEAD
-instance sampleable_list : sampleable_functor list.{u} :=
-{ sample := λ α sam_α, list_of sam_α,
-  shrink := λ α shr_α, list.shrink_with shr_α,
-  -- dec_eq := @list.decidable_eq,
-  p_repr := @list.has_repr }
-=======
 /--
 `list.shrink_one xs` shrinks list `xs` by shrinking only one item in
 the list.
@@ -503,10 +456,11 @@
 
 end list_shrink
 
-instance list.sampleable [sampleable α] : sampleable (list α) :=
-{ sample := list_of (sample α),
-  shrink := list.shrink_with shrink  }
->>>>>>> 7d88b314
+instance list.sampleable : sampleable_functor list.{u} :=
+{ wf := _,
+  sample := λ α sam_α, list_of sam_α,
+  shrink := λ α Iα shr_α, @list.shrink_with _ Iα shr_α,
+  p_repr := @list.has_repr }
 
 instance prop.sampleable : sampleable Prop :=
 { sample := do { x ← choose_any bool,
@@ -520,7 +474,7 @@
 integers being kept as is. -/
 def no_shrink (α : Type*) := α
 
-instance {α} [inhabited α] : inhabited (no_shrink α) :=
+instance no_shrink.inhabited {α} [inhabited α] : inhabited (no_shrink α) :=
 ⟨ (default α : α) ⟩
 
 /-- Introduction of the `no_shrink` type. -/
@@ -554,6 +508,9 @@
 lemma tree.one_le_sizeof {α} [has_sizeof α] (t : tree α) : 1 ≤ sizeof t :=
 by cases t; unfold_wf; linarith
 
+instance : functor tree :=
+{ map := @tree.map }
+
 /-- `tree.shrink_with shrink_f t` shrinks `xs` by using the empty tree,
 each subtrees, and by shrinking the subtree to recombine them.
 
@@ -563,22 +520,6 @@
 match t with
 | tree.nil := λ f_rec, lazy_list.nil
 | (tree.node x t₀ t₁) :=
-<<<<<<< HEAD
--- here, we drop the last tree of the interleaved lists because it is assumed
--- to be the full tree, i.e., not a shrunken tree.
-lazy_list.init $ interleave_all [(tree.shrink_with t₀).append (lazy_list.singleton t₀),
-                                 (tree.shrink_with t₁).append (lazy_list.singleton t₁),
-                                 lazy_list.lseq id (lazy_list.lseq tree.node (shrink_a x) (tree.shrink_with t₀)) (tree.shrink_with t₁) ]
-
-instance : functor tree :=
-{ map := @tree.map }
-
-instance sampleable_tree : sampleable_functor tree :=
-{ sample := λ α sam_α, sized $ tree.sample sam_α,
-  shrink := λ α shr_α, tree.shrink_with shr_α,
-  -- dec_eq := @tree.decidable_eq,
-  p_repr := @tree.has_repr }
-=======
 λ f_rec,
   let shrink_tree : shrink_fn { t' : tree α // sizeof_lt t' (tree.node x t₀ t₁) } := λ t', rec_shrink _ f_rec _ in
   have h₂ : sizeof_lt tree.nil (tree.node x t₀ t₁),
@@ -598,12 +539,11 @@
       by revert hy; dsimp [sizeof_lt]; unfold_wf; intro; linarith ⟩
 end
 
-instance tree.sampleable [sampleable α] : sampleable (tree α) :=
-{ sample := sized $ tree.sample (sample α),
-  shrink := tree.shrink_with shrink }
->>>>>>> 7d88b314
-
-setup_tactic_parser
+instance sampleable_tree : sampleable_functor tree :=
+{ wf := _,
+  sample := λ α sam_α, sized $ tree.sample sam_α,
+  shrink := λ α Iα shr_α, @tree.shrink_with _ Iα shr_α,
+  p_repr := @tree.has_repr }
 
 /-!
 ## Subtype instances
