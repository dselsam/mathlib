--- conflicted
+++ resolved
@@ -822,33 +822,20 @@
 end
 
 open fintype
-<<<<<<< HEAD
-variables [fintype ι] (h : is_basis α v)
-
-def equiv_fun_basis  : β ≃ₗ[α] (ι → α) :=
-=======
 variables [fintype ι] (h : is_basis R v)
 
 /-- A module over R with a finite basis is linearly equivalent to functions from its basis to R. -/
 def equiv_fun_basis  : M ≃ₗ[R] (ι → R) :=
->>>>>>> f52e952e
 linear_equiv.trans (module_equiv_finsupp h)
   { to_fun := finsupp.to_fun,
     add := λ x y, by ext; exact finsupp.add_apply,
     smul := λ x y, by ext; exact finsupp.smul_apply,
     ..finsupp.equiv_fun_on_fintype }
 
-<<<<<<< HEAD
-theorem module.card_fintype [fintype α] [fintype β] :
-  card β = (card α) ^ (card ι) :=
-calc card β = card (ι → α)    : card_congr (equiv_fun_basis h).to_equiv
-        ... = card α ^ card ι : card_fun
-=======
 theorem module.card_fintype [fintype R] [fintype M] :
   card M = (card R) ^ (card ι) :=
 calc card M = card (ι → R)    : card_congr (equiv_fun_basis h).to_equiv
         ... = card R ^ card ι : card_fun
->>>>>>> f52e952e
 
 end module
 
