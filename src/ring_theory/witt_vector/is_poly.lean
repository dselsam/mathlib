--- conflicted
+++ resolved
@@ -136,7 +136,7 @@
    | [x, y] := refine ```(is_poly₂.ext' _ _ _ _ %%x %%y)
    | _ := fail "polify takes one or two arguments"
    end,
-   rotate 2,
+  --  rotate 2,
    iterate_exactly 2 apply_instance,
    skip
 
@@ -204,338 +204,32 @@
 
 See also `witt_vector.is_poly₂` for the binary variant.
 -/
-<<<<<<< HEAD
-class is_poly (f : Π ⦃R⦄ [comm_ring R], witt_vector p R → 𝕎 R) (φ : out_param (ℕ → mv_polynomial ℕ ℤ)) :=
-(coeff : ∀ ⦃R⦄ [comm_ring R] (x : 𝕎 R), (f x).coeff = λ n, aeval x.coeff (φ n))
-=======
-def is_poly (f : Π ⦃R⦄ [comm_ring R], witt_vector p R → 𝕎 R) : Prop :=
+@[class] def is_poly (f : Π ⦃R⦄ [comm_ring R], witt_vector p R → 𝕎 R) : Prop :=
 ∃ φ : ℕ → mv_polynomial ℕ ℤ, ∀ ⦃R⦄ [comm_ring R] (x : 𝕎 R),
   by exactI (f x).coeff = λ n, aeval x.coeff (φ n)
->>>>>>> bc4e50f7
 
 /-- The identity function on Witt vectors is a polynomial function. -/
-def id_is_poly : is_poly p (λ _ _, id) :=
+instance id_is_poly : is_poly p (λ _ _, id) :=
 ⟨X, by { introsI, simp only [aeval_X, id] }⟩
 
-instance id_is_poly_i : is_poly p (λ _ _, id) X :=
-id_is_poly _
-
-instance id_is_poly_i' : is_poly p (λ _ _ a, a) X :=
-id_is_poly _
+instance id_is_poly_i' : is_poly p (λ _ _ a, a) :=
+witt_vector.id_is_poly _
 
 namespace is_poly
 
-instance : inhabited (is_poly p (λ _ _, id) _) :=
-⟨id_is_poly p⟩
+instance : inhabited (is_poly p (λ _ _, id)) :=
+⟨witt_vector.id_is_poly p⟩
 
 variables {p}
-
-lemma ext {f φ g ψ} (hf : is_poly p f φ) (hg : is_poly p g ψ) (h : φ = ψ) : f = g :=
-by { ext R _Rcr x n, rw [hf.coeff, hg.coeff, h] }
-
-/-- The composition of polynomial functions is polynomial. -/
-def comp {g ψ f φ} (hg : is_poly p g ψ) (hf : is_poly p f φ) :
-  is_poly p (λ R _Rcr, @g R _Rcr ∘ @f R _Rcr) (λ n, bind₁ φ (ψ n)) :=
-⟨by { intros, simp only [aeval_bind₁, function.comp, hg.coeff, hf.coeff] }⟩
-
-
-end is_poly
-
-/--
-A binary function `f : Π R, 𝕎 R → 𝕎 R → 𝕎 R` on Witt vectors
-is said to be *polynomial* if there is a family of polynomials `φₙ` over `ℤ` such that the `n`th
-coefficient of `f x y` is given by evaluating `φₙ` at the coefficients of `x` and `y`.
-
-See also `witt_vector.is_poly` for the unary variant.
--/
-class is_poly₂ (f : Π ⦃R⦄ [comm_ring R], witt_vector p R → 𝕎 R → 𝕎 R)
-  (φ : out_param (ℕ → mv_polynomial (fin 2 × ℕ) ℤ)) :=
-(coeff : ∀ ⦃R⦄ [comm_ring R] (x y : 𝕎 R), (f x y).coeff = λ n, peval (φ n) ![x.coeff, y.coeff])
-
-
-
-variable {p}
-/-- The composition of a polynomial function with a binary polynomial function is polynomial. -/
-def is_poly.comp₂ {g ψ f φ} (hg : is_poly p g ψ) (hf : is_poly₂ p f φ) :
-  is_poly₂ p (λ R _Rcr x y, by exactI g (f x y)) (λ n, bind₁ φ (ψ n)) :=
-⟨by { intros, simp only [peval, aeval_bind₁, function.comp, hg.coeff, hf.coeff] }⟩
-
-/-- The composition of a binary polynomial function
-with two unary polynomial functions is polynomial. -/
-def is_poly₂.comp {h χ f φ g ψ} (hh : is_poly₂ p h χ) (hf : is_poly p f φ) (hg : is_poly p g ψ) :
-  is_poly₂ p (λ R _Rcr x y, by exactI h (f x) (g y))
-    (λ n, bind₁ (uncurry $
-            ![λ k, rename (prod.mk (0 : fin 2)) (φ k),
-              λ k, rename (prod.mk (1 : fin 2)) (ψ k)]) (χ n)) :=
-{ coeff :=
-  begin
-    intros,
-    funext n,
-    simp only [peval, aeval_bind₁, function.comp, hh.coeff, hf.coeff, hg.coeff, uncurry],
-    apply eval₂_hom_congr rfl _ rfl,
-    ext ⟨i, n⟩,
-    fin_cases i;
-    simp only [aeval_eq_eval₂_hom, eval₂_hom_rename, function.comp, matrix.cons_val_zero,
-      matrix.head_cons, matrix.cons_val_one],
-  end }
-
-
-/-- The diagonal `λ x, f x x` of a polynomial function `f` is polynomial. -/
-def is_poly₂.diag {f φ} (hf : is_poly₂ p f φ) :
-  is_poly p (λ R _Rcr x, by exactI f x x) (λ n, bind₁ (uncurry ![X, X]) (φ n)) :=
-{ coeff :=
-  begin
-    intros, funext n,
-    simp only [hf.coeff, peval, uncurry, aeval_bind₁],
-    apply eval₂_hom_congr rfl _ rfl,
-    ext ⟨i, k⟩, fin_cases i;
-    simp only [matrix.head_cons, aeval_X, matrix.cons_val_zero, matrix.cons_val_one],
-  end }
-
-
-namespace tactic
-open tactic
-
-/--
-If `n` is the name of a lemma with opened type `∀ vars, tp`,
-where `tp` is an application of `is_poly`,
-`mk_poly_comp_lemmas n vars tp` adds composition instances to the environment
-`n.comp_i` and `n.comp₂_i`.
--/
-meta def mk_poly_comp_lemmas (n : name) (vars : list expr) (tp : expr) : tactic unit :=
-do c ← mk_const n,
-   `(is_poly %%p _ _) ← return tp,
-   let appd := vars.foldl expr.app c,
-
-   tgt_bod ← to_expr ``(λ f φ [hf : is_poly %%p f φ], is_poly.comp %%appd hf) >>= replace_univ_metas_with_univ_params,
-   tgt_bod ← lambdas vars tgt_bod,
-   tgt_tp ← infer_type tgt_bod,
-   let nm := n <.> "comp_i",
-   add_decl $ mk_definition nm tgt_tp.collect_univ_params tgt_tp tgt_bod,
-   set_attribute `instance nm,
-
-   tgt_bod ← to_expr ``(λ f φ [hf : is_poly₂ %%p f φ], is_poly.comp₂ %%appd hf) >>= replace_univ_metas_with_univ_params,
-   tgt_bod ← lambdas vars tgt_bod,
-   tgt_tp ← infer_type tgt_bod,
-   let nm := n <.> "comp₂_i",
-   add_decl $ mk_definition nm tgt_tp.collect_univ_params tgt_tp tgt_bod,
-   set_attribute `instance nm
-
-/--
-If `n` is the name of a lemma with opened type `∀ vars, tp`,
-where `tp` is an application of `is_poly₂`,
-`mk_poly₂_comp_lemmas n vars tp` adds composition instances to the environment
-`n.comp₂_i` and `n.comp_diag`.
--/
-meta def mk_poly₂_comp_lemmas (n : name) (vars : list expr) (tp : expr) : tactic unit :=
-do c ← mk_const n,
-   `(is_poly₂ %%p _ _) ← return tp,
-   let appd := vars.foldl expr.app c,
-
-   tgt_bod ← to_expr ``(λ {f g φ ψ} [hf : is_poly %%p f φ] [hg : is_poly %%p g ψ], is_poly₂.comp %%appd hf hg) >>= replace_univ_metas_with_univ_params,
-   tgt_bod ← lambdas vars tgt_bod,
-   tgt_tp ← infer_type tgt_bod >>= simp_lemmas.mk.dsimplify,
-   let nm := n <.> "comp₂_i",
-   add_decl $ mk_definition nm tgt_tp.collect_univ_params tgt_tp tgt_bod,
-   set_attribute `instance nm,
-
-   tgt_bod ← to_expr ``(λ {f g φ ψ} [hf : is_poly %%p f φ] [hg : is_poly %%p g ψ], (is_poly₂.comp %%appd hf hg).diag) >>= replace_univ_metas_with_univ_params,
-   tgt_bod ← lambdas vars tgt_bod,
-   tgt_tp ← infer_type tgt_bod >>= simp_lemmas.mk.dsimplify,
-   let nm := n <.> "comp_diag",
-   add_decl $ mk_definition nm tgt_tp.collect_univ_params tgt_tp tgt_bod,
-   set_attribute `instance nm
-
-/--
-The `after_set` function for `@[is_poly]`. Calls `mk_poly(₂)_comp_lemmas`.
--/
-meta def mk_comp_lemmas (n : name) : tactic unit :=
-do d ← get_decl n,
-   (vars, tp) ← open_pis d.type,
-   if tp.is_app_of ``is_poly then
-     mk_poly_comp_lemmas n vars tp
-   else if tp.is_app_of ``is_poly₂ then
-     mk_poly₂_comp_lemmas n vars tp
-   else fail "@[is_poly] should only be applied to terms of type `is_poly _ _` or `is_poly₂ _ _`"
-
-/--
-`@[is_poly]` is applied to lemmas of the form `is_poly f φ` or `is_poly₂ f φ`.
-These lemmas should *not* be tagged as instances, and only atomic `is_poly` defs should be tagged:
-composition lemmas should not. Roughly speaking, lemmas that take `is_poly` proofs as arguments
-should not be tagged.
-
-Type class inference struggles with function composition, and the higher order unification problems
-involved in inferring `is_poly` proofs are complex. The standard style writing these proofs by hand
-doesn't work very well. Instead, we construct the type class hierarchy "under the hood", with
-limited forms of composition.
-
-Applying `@[is_poly]` to a lemma creates a number of instances. Roughly, if the tagged lemma is a
-proof of `is_poly f φ`, the instances added have the form
-```lean
-∀ g ψ, [is_poly g ψ] → is_poly (f ∘ g) _
-```
-Since `f` is fixed in this instance, it restricts the HO unification needed when the instance is
-applied. Composition lemmas relating `is_poly` with `is_poly₂` are also added.
-`id_is_poly` is an atomic instance.
-
-The user-written lemmas are not instances. Users should be able to assemble `is_poly` proofs by hand
-"as normal" if the tactic fails.
--/
-@[user_attribute] meta def is_poly_attr : user_attribute :=
-{ name := `is_poly,
-  descr := "Lemmas with this attribute describe the polynomial structure of functions",
-  after_set := some $ λ n _ _, mk_comp_lemmas n }
-
-end tactic
-
 include hp
-
-/-- The additive negation is a polynomial function on Witt vectors. -/
-<<<<<<< HEAD
-@[is_poly] def neg_is_poly : is_poly p (λ R _, by exactI @has_neg.neg (𝕎 R) _)
-  (λ n, rename prod.snd (witt_neg p n)) :=
-{ coeff :=
-  begin
-    introsI, funext n,
-    rw [neg_coeff, aeval_eq_eval₂_hom, eval₂_hom_rename],
-    apply eval₂_hom_congr rfl _ rfl,
-    ext ⟨i, k⟩, fin_cases i, refl,
-  end }
-=======
-def neg_is_poly : is_poly p (λ R _, by exactI @has_neg.neg (𝕎 R) _) :=
-⟨λ n, rename prod.snd (witt_neg p n),
-begin
-  introsI, funext n,
-  rw [neg_coeff, aeval_eq_eval₂_hom, eval₂_hom_rename],
-  apply eval₂_hom_congr rfl _ rfl,
-  ext ⟨i, k⟩, fin_cases i, refl,
-end⟩
->>>>>>> bc4e50f7
-
-section zero_one
-/- To avoid a theory of 0-ary functions (a.k.a. constants)
-we model them as constant unary functions. -/
-
-/-- The function that is constantly zero on Witt vectors is a polynomial function. -/
-def zero_is_poly : is_poly p (λ _ _ _, by exactI 0) :=
-⟨0, by { introsI, funext n, simp only [pi.zero_apply, alg_hom.map_zero, zero_coeff] }⟩
-
-instance zero_is_poly_i : is_poly p (λ _ _ _, by exactI 0) 0 :=
-zero_is_poly
-
-@[simp] lemma bind₁_zero_witt_polynomial (n : ℕ) :
-  bind₁ (0 : ℕ → mv_polynomial ℕ R) (witt_polynomial p R n) = 0 :=
-by rw [← aeval_eq_bind₁, aeval_zero, constant_coeff_witt_polynomial, ring_hom.map_zero]
-
-omit hp
-
-/-- The coefficients of `1 : 𝕎 R` as polynomials. -/
-def one_poly (n : ℕ) : mv_polynomial ℕ ℤ := if n = 0 then 1 else 0
-
-include hp
-
-@[simp] lemma bind₁_one_poly_witt_polynomial (n : ℕ) :
-  bind₁ one_poly (witt_polynomial p ℤ n) = 1 :=
-begin
-  rw [witt_polynomial_eq_sum_C_mul_X_pow, alg_hom.map_sum, finset.sum_eq_single 0],
-  { simp only [one_poly, one_pow, one_mul, alg_hom.map_pow, C_1, pow_zero, bind₁_X_right,
-      if_true, eq_self_iff_true], },
-  { intros i hi hi0,
-    simp only [one_poly, if_neg hi0, zero_pow (pow_pos (nat.prime.pos hp) _), mul_zero,
-      alg_hom.map_pow, bind₁_X_right, alg_hom.map_mul], },
-  { rw finset.mem_range, dec_trivial }
-end
-
-/-- The function that is constantly one on Witt vectors is a polynomial function. -/
-def one_is_poly : is_poly p (λ _ _ _, by exactI 1) :=
-⟨one_poly,
-begin
-  introsI, funext n, cases n,
-  { simp only [one_poly, if_true, eq_self_iff_true, one_coeff_zero, alg_hom.map_one], },
-  { simp only [one_poly, nat.succ_pos', one_coeff_pos, if_neg n.succ_ne_zero, alg_hom.map_zero] }
-end⟩
-
-instance one_is_poly_i : is_poly p (λ _ _ _, by exactI 1) one_poly :=
-one_is_poly
-
-end zero_one
-
-omit hp
-
-<<<<<<< HEAD
-variable (p)
-/-- Addition of Witt vectors is a polynomial function. -/
-@[is_poly] def add_is_poly₂ [fact p.prime] : is_poly₂ p (λ _ _ x y, by exactI x + y) (witt_add p) :=
-⟨by { introsI, refl }⟩
-=======
-/--
-A binary function `f : Π R, 𝕎 R → 𝕎 R → 𝕎 R` on Witt vectors
-is said to be *polynomial* if there is a family of polynomials `φₙ` over `ℤ` such that the `n`th
-coefficient of `f x y` is given by evaluating `φₙ` at the coefficients of `x` and `y`.
-
-See also `witt_vector.is_poly` for the unary variant.
--/
-def is_poly₂ (f : Π ⦃R⦄ [comm_ring R], witt_vector p R → 𝕎 R → 𝕎 R) : Prop :=
-∃ φ : ℕ → mv_polynomial (fin 2 × ℕ) ℤ, ∀ ⦃R⦄ [comm_ring R] (x y : 𝕎 R),
-  by exactI (f x y).coeff = λ n, peval (φ n) ![x.coeff, y.coeff]
-
-/-- Addition of Witt vectors is a polynomial function. -/
-def add_is_poly₂ [fact p.prime] : is_poly₂ p (λ _ _, by exactI (+)) :=
-⟨witt_add p, by { introsI, refl }⟩
->>>>>>> bc4e50f7
-
-
-/-- Multiplication of Witt vectors is a polynomial function. -/
-<<<<<<< HEAD
-@[is_poly] def mul_is_poly₂ [fact p.prime] : is_poly₂ p (λ _ _ x y, by exactI x * y) (witt_mul p) :=
-⟨by { introsI, refl }⟩
-
-variable {p}
-
-namespace is_poly
-=======
-def mul_is_poly₂ [fact p.prime] : is_poly₂ p (λ _ _, by exactI (*)) :=
-⟨witt_mul p, by { introsI, refl }⟩
-
-namespace is_poly
-
-instance : inhabited (is_poly p (λ _ _, id)) :=
-⟨id_is_poly p⟩
-
-variables {p}
-
-/-- The composition of polynomial functions is polynomial. -/
-def comp {g f} (hg : is_poly p g) (hf : is_poly p f) :
-  is_poly p (λ R _Rcr, @g R _Rcr ∘ @f R _Rcr) :=
-begin
-  obtain ⟨φ, hf⟩ := hf,
-  obtain ⟨ψ, hg⟩ := hg,
-  use (λ n, bind₁ φ (ψ n)),
-  intros,
-  simp only [aeval_bind₁, function.comp, hg, hf]
-end
-
-/-- The composition of a polynomial function with a binary polynomial function is polynomial. -/
-def comp₂ {g f} (hg : is_poly p g) (hf : is_poly₂ p f) :
-  is_poly₂ p (λ R _Rcr x y, by exactI g (f x y)) :=
-begin
-  obtain ⟨φ, hf⟩ := hf,
-  obtain ⟨ψ, hg⟩ := hg,
-  use (λ n, bind₁ φ (ψ n)),
-  intros,
-  simp only [peval, aeval_bind₁, function.comp, hg, hf]
-end
->>>>>>> bc4e50f7
-
-include hp
-
-lemma ext {f g} (hf : is_poly p f) (hg : is_poly p g)
+lemma ext' {f g} (hf : is_poly p f) (hg : is_poly p g)
   (h : ∀ (R : Type u) [_Rcr : comm_ring R] (x : 𝕎 R) (n : ℕ),
     by exactI ghost_component n (f x) = ghost_component n (g x)) :
   ∀ (R : Type u) [_Rcr : comm_ring R] (x : 𝕎 R), by exactI f x = g x :=
 begin
-  obtain ⟨φ, hf⟩ := hf,
-  obtain ⟨ψ, hg⟩ := hg,
+  unfreezingI
+  {obtain ⟨φ, hf⟩ := hf,
+  obtain ⟨ψ, hg⟩ := hg},
   intros,
   ext n,
   rw [hf, hg, poly_eq_of_witt_polynomial_bind_eq p φ ψ],
@@ -558,44 +252,48 @@
     simp only [coeff_mk], refl }
 end
 
--- unfortunately this is not universe polymorphic, merely because `f` isn't
-lemma map {f} (hf : is_poly p f) (g : R →+* S) (x : 𝕎 R) :
-  map g (f x) = f (map g x) :=
-begin
-  -- this could be turned into a tactic “macro” (taking `hf` as parameter)
-  -- so that applications do not have to worry about the universe issue
-  -- see `is_poly₂.map` for a slightly more general proof strategy
-  obtain ⟨φ, hf⟩ := hf,
-  ext n,
-  simp only [map_coeff, hf, map_aeval],
-  apply eval₂_hom_congr (ring_hom.ext_int _ _) _ rfl,
-  simp only [map_coeff]
+omit hp
+
+/-- The composition of polynomial functions is polynomial. -/
+-- def comp {g ψ f φ} (hg : is_poly p g ψ) (hf : is_poly p f φ) :
+--   is_poly p (λ R _Rcr, @g R _Rcr ∘ @f R _Rcr) (λ n, bind₁ φ (ψ n)) :=
+-- ⟨by { intros, simp only [aeval_bind₁, function.comp, hg.coeff, hf.coeff] }⟩
+
+lemma comp {g f} (hg : is_poly p g) (hf : is_poly p f) :
+  is_poly p (λ R _Rcr, @g R _Rcr ∘ @f R _Rcr) :=
+begin
+  unfreezingI
+  {obtain ⟨φ, hf⟩ := hf,
+  obtain ⟨ψ, hg⟩ := hg},
+  use (λ n, bind₁ φ (ψ n)),
+  intros,
+  simp only [aeval_bind₁, function.comp, hg, hf]
 end
 
 end is_poly
 
-namespace is_poly₂
-
-<<<<<<< HEAD
-instance [fact p.prime] : inhabited (is_poly₂ p _ _) :=
-⟨witt_vector.add_is_poly₂ _⟩
-=======
-instance [fact p.prime] : inhabited (is_poly₂ p _) :=
-⟨add_is_poly₂ p⟩
->>>>>>> bc4e50f7
-
-variables {p}
-
-/-- The composition of a binary polynomial function
-<<<<<<< HEAD
-=======
-with two unary polynomial functions is polynomial. -/
-def comp {h f g} (hh : is_poly₂ p h) (hf : is_poly p f) (hg : is_poly p g) :
+/--
+A binary function `f : Π R, 𝕎 R → 𝕎 R → 𝕎 R` on Witt vectors
+is said to be *polynomial* if there is a family of polynomials `φₙ` over `ℤ` such that the `n`th
+coefficient of `f x y` is given by evaluating `φₙ` at the coefficients of `x` and `y`.
+
+See also `witt_vector.is_poly` for the unary variant.
+-/
+@[class] def is_poly₂ (f : Π ⦃R⦄ [comm_ring R], witt_vector p R → 𝕎 R → 𝕎 R) : Prop :=
+∃ φ : ℕ → mv_polynomial (fin 2 × ℕ) ℤ, ∀ ⦃R⦄ [comm_ring R] (x y : 𝕎 R),
+  by exactI (f x y).coeff = λ n, peval (φ n) ![x.coeff, y.coeff]
+
+
+variable {p}
+
+/-- The composition of polynomial functions is polynomial. -/
+def is_poly₂.comp {h f g} (hh : is_poly₂ p h) (hf : is_poly p f) (hg : is_poly p g) :
   is_poly₂ p (λ R _Rcr x y, by exactI h (f x) (g y)) :=
 begin
-  obtain ⟨φ, hf⟩ := hf,
+  unfreezingI
+  {obtain ⟨φ, hf⟩ := hf,
   obtain ⟨ψ, hg⟩ := hg,
-  obtain ⟨χ, hh⟩ := hh,
+  obtain ⟨χ, hh⟩ := hh},
   refine ⟨(λ n, bind₁ (uncurry $
           ![λ k, rename (prod.mk (0 : fin 2)) (φ k),
             λ k, rename (prod.mk (1 : fin 2)) (ψ k)]) (χ n)), _⟩,
@@ -609,25 +307,48 @@
     matrix.head_cons, matrix.cons_val_one],
 end
 
-/-- The composition of a binary polynomial function
->>>>>>> bc4e50f7
- with a unary polynomial function in the first argument is polynomial. -/
-def comp_left {g f} (hg : is_poly₂ p g) (hf : is_poly p f) :
-  is_poly₂ p (λ R _Rcr x y, by exactI g (f x) y) :=
-hg.comp hf (id_is_poly p)
-
-/-- The composition of a binary polynomial function
- with a unary polynomial function in the second argument is polynomial. -/
-def comp_right {g f} (hg : is_poly₂ p g) (hf : is_poly p f) :
-  is_poly₂ p (λ R _Rcr x y, by exactI g x (f y)) :=
-hg.comp (id_is_poly p) hf
-
-<<<<<<< HEAD
-=======
-def diag {f} (hf : is_poly₂ p f) :
+/-- The composition of a polynomial function with a binary polynomial function is polynomial. -/
+lemma is_poly.comp₂ {g f} (hg : is_poly p g) (hf : is_poly₂ p f) :
+  is_poly₂ p (λ R _Rcr x y, by exactI g (f x y)) :=
+begin
+  unfreezingI
+  {obtain ⟨φ, hf⟩ := hf,
+  obtain ⟨ψ, hg⟩ := hg},
+  use (λ n, bind₁ φ (ψ n)),
+  intros,
+  simp only [peval, aeval_bind₁, function.comp, hg, hf]
+end
+
+-- /-- The composition of a polynomial function with a binary polynomial function is polynomial. -/
+-- def is_poly.comp₂ {g ψ f φ} (hg : is_poly p g ψ) (hf : is_poly₂ p f φ) :
+--   is_poly₂ p (λ R _Rcr x y, by exactI g (f x y)) (λ n, bind₁ φ (ψ n)) :=
+-- ⟨by { intros, simp only [peval, aeval_bind₁, function.comp, hg.coeff, hf.coeff] }⟩
+
+-- /-- The composition of a binary polynomial function
+-- with two unary polynomial functions is polynomial. -/
+-- def is_poly₂.comp {h χ f φ g ψ} (hh : is_poly₂ p h χ) (hf : is_poly p f φ) (hg : is_poly p g ψ) :
+--   is_poly₂ p (λ R _Rcr x y, by exactI h (f x) (g y))
+--     (λ n, bind₁ (uncurry $
+--             ![λ k, rename (prod.mk (0 : fin 2)) (φ k),
+--               λ k, rename (prod.mk (1 : fin 2)) (ψ k)]) (χ n)) :=
+-- { coeff :=
+--   begin
+--     intros,
+--     funext n,
+--     simp only [peval, aeval_bind₁, function.comp, hh.coeff, hf.coeff, hg.coeff, uncurry],
+--     apply eval₂_hom_congr rfl _ rfl,
+--     ext ⟨i, n⟩,
+--     fin_cases i;
+--     simp only [aeval_eq_eval₂_hom, eval₂_hom_rename, function.comp, matrix.cons_val_zero,
+--       matrix.head_cons, matrix.cons_val_one],
+--   end }
+
+
+/-- The diagonal `λ x, f x x` of a polynomial function `f` is polynomial. -/
+lemma is_poly₂.diag {f} (hf : is_poly₂ p f) :
   is_poly p (λ R _Rcr x, by exactI f x x) :=
 begin
-  obtain ⟨φ, hf⟩ := hf,
+  unfreezingI {obtain ⟨φ, hf⟩ := hf},
   refine ⟨λ n, bind₁ (uncurry ![X, X]) (φ n), _⟩,
   intros, funext n,
   simp only [hf, peval, uncurry, aeval_bind₁],
@@ -636,16 +357,262 @@
   simp only [matrix.head_cons, aeval_X, matrix.cons_val_zero, matrix.cons_val_one],
 end
 
->>>>>>> bc4e50f7
+
+namespace tactic
+open tactic
+
+/--
+If `n` is the name of a lemma with opened type `∀ vars, tp`,
+where `tp` is an application of `is_poly`,
+`mk_poly_comp_lemmas n vars tp` adds composition instances to the environment
+`n.comp_i` and `n.comp₂_i`.
+-/
+meta def mk_poly_comp_lemmas (n : name) (vars : list expr) (tp : expr) : tactic unit :=
+do c ← mk_const n,
+   `(is_poly %%p _) ← return tp,
+   let appd := vars.foldl expr.app c,
+
+   tgt_bod ← to_expr ``(λ f [hf : is_poly %%p f], is_poly.comp %%appd hf) >>= replace_univ_metas_with_univ_params,
+   tgt_bod ← lambdas vars tgt_bod,
+   tgt_tp ← infer_type tgt_bod,
+   let nm := n <.> "comp_i",
+   add_decl $ mk_definition nm tgt_tp.collect_univ_params tgt_tp tgt_bod,
+   set_attribute `instance nm,
+
+   tgt_bod ← to_expr ``(λ f [hf : is_poly₂ %%p f], is_poly.comp₂ %%appd hf) >>= replace_univ_metas_with_univ_params,
+   tgt_bod ← lambdas vars tgt_bod,
+   tgt_tp ← infer_type tgt_bod,
+   let nm := n <.> "comp₂_i",
+   add_decl $ mk_definition nm tgt_tp.collect_univ_params tgt_tp tgt_bod,
+   set_attribute `instance nm
+
+/--
+If `n` is the name of a lemma with opened type `∀ vars, tp`,
+where `tp` is an application of `is_poly₂`,
+`mk_poly₂_comp_lemmas n vars tp` adds composition instances to the environment
+`n.comp₂_i` and `n.comp_diag`.
+-/
+meta def mk_poly₂_comp_lemmas (n : name) (vars : list expr) (tp : expr) : tactic unit :=
+do c ← mk_const n,
+   `(is_poly₂ %%p _) ← return tp,
+   let appd := vars.foldl expr.app c,
+
+   tgt_bod ← to_expr ``(λ {f g} [hf : is_poly %%p f] [hg : is_poly %%p g], is_poly₂.comp %%appd hf hg) >>= replace_univ_metas_with_univ_params,
+   tgt_bod ← lambdas vars tgt_bod,
+   tgt_tp ← infer_type tgt_bod >>= simp_lemmas.mk.dsimplify,
+   let nm := n <.> "comp₂_i",
+   add_decl $ mk_definition nm tgt_tp.collect_univ_params tgt_tp tgt_bod,
+   set_attribute `instance nm,
+
+   tgt_bod ← to_expr ``(λ {f g} [hf : is_poly %%p f] [hg : is_poly %%p g], (is_poly₂.comp %%appd hf hg).diag) >>= replace_univ_metas_with_univ_params,
+   tgt_bod ← lambdas vars tgt_bod,
+   tgt_tp ← infer_type tgt_bod >>= simp_lemmas.mk.dsimplify,
+   let nm := n <.> "comp_diag",
+   add_decl $ mk_definition nm tgt_tp.collect_univ_params tgt_tp tgt_bod,
+   set_attribute `instance nm
+
+/--
+The `after_set` function for `@[is_poly]`. Calls `mk_poly(₂)_comp_lemmas`.
+-/
+meta def mk_comp_lemmas (n : name) : tactic unit :=
+do d ← get_decl n,
+   (vars, tp) ← open_pis d.type,
+   if tp.is_app_of ``is_poly then
+     mk_poly_comp_lemmas n vars tp
+   else if tp.is_app_of ``is_poly₂ then
+     mk_poly₂_comp_lemmas n vars tp
+   else fail "@[is_poly] should only be applied to terms of type `is_poly _ _` or `is_poly₂ _ _`"
+
+/--
+`@[is_poly]` is applied to lemmas of the form `is_poly f φ` or `is_poly₂ f φ`.
+These lemmas should *not* be tagged as instances, and only atomic `is_poly` defs should be tagged:
+composition lemmas should not. Roughly speaking, lemmas that take `is_poly` proofs as arguments
+should not be tagged.
+
+Type class inference struggles with function composition, and the higher order unification problems
+involved in inferring `is_poly` proofs are complex. The standard style writing these proofs by hand
+doesn't work very well. Instead, we construct the type class hierarchy "under the hood", with
+limited forms of composition.
+
+Applying `@[is_poly]` to a lemma creates a number of instances. Roughly, if the tagged lemma is a
+proof of `is_poly f φ`, the instances added have the form
+```lean
+∀ g ψ, [is_poly g ψ] → is_poly (f ∘ g) _
+```
+Since `f` is fixed in this instance, it restricts the HO unification needed when the instance is
+applied. Composition lemmas relating `is_poly` with `is_poly₂` are also added.
+`id_is_poly` is an atomic instance.
+
+The user-written lemmas are not instances. Users should be able to assemble `is_poly` proofs by hand
+"as normal" if the tactic fails.
+-/
+@[user_attribute] meta def is_poly_attr : user_attribute :=
+{ name := `is_poly,
+  descr := "Lemmas with this attribute describe the polynomial structure of functions",
+  after_set := some $ λ n _ _, mk_comp_lemmas n }
+
+end tactic
+
 include hp
 
-lemma ext {f g} (hf : is_poly₂ p f) (hg : is_poly₂ p g)
+/-- The additive negation is a polynomial function on Witt vectors. -/
+@[is_poly]
+lemma neg_is_poly : is_poly p (λ R _, by exactI @has_neg.neg (𝕎 R) _) :=
+⟨λ n, rename prod.snd (witt_neg p n),
+begin
+  introsI, funext n,
+  rw [neg_coeff, aeval_eq_eval₂_hom, eval₂_hom_rename],
+  apply eval₂_hom_congr rfl _ rfl,
+  ext ⟨i, k⟩, fin_cases i, refl,
+end⟩
+
+section zero_one
+/- To avoid a theory of 0-ary functions (a.k.a. constants)
+we model them as constant unary functions. -/
+
+/-- The function that is constantly zero on Witt vectors is a polynomial function. -/
+instance zero_is_poly : is_poly p (λ _ _ _, by exactI 0) :=
+⟨0, by { introsI, funext n, simp only [pi.zero_apply, alg_hom.map_zero, zero_coeff] }⟩
+
+-- instance zero_is_poly_i : is_poly p (λ _ _ _, by exactI 0) :=
+-- zero_is_poly
+
+@[simp] lemma bind₁_zero_witt_polynomial (n : ℕ) :
+  bind₁ (0 : ℕ → mv_polynomial ℕ R) (witt_polynomial p R n) = 0 :=
+by rw [← aeval_eq_bind₁, aeval_zero, constant_coeff_witt_polynomial, ring_hom.map_zero]
+
+omit hp
+
+/-- The coefficients of `1 : 𝕎 R` as polynomials. -/
+def one_poly (n : ℕ) : mv_polynomial ℕ ℤ := if n = 0 then 1 else 0
+
+include hp
+
+@[simp] lemma bind₁_one_poly_witt_polynomial (n : ℕ) :
+  bind₁ one_poly (witt_polynomial p ℤ n) = 1 :=
+begin
+  rw [witt_polynomial_eq_sum_C_mul_X_pow, alg_hom.map_sum, finset.sum_eq_single 0],
+  { simp only [one_poly, one_pow, one_mul, alg_hom.map_pow, C_1, pow_zero, bind₁_X_right,
+      if_true, eq_self_iff_true], },
+  { intros i hi hi0,
+    simp only [one_poly, if_neg hi0, zero_pow (pow_pos (nat.prime.pos hp) _), mul_zero,
+      alg_hom.map_pow, bind₁_X_right, alg_hom.map_mul], },
+  { rw finset.mem_range, dec_trivial }
+end
+
+/-- The function that is constantly one on Witt vectors is a polynomial function. -/
+instance one_is_poly : is_poly p (λ _ _ _, by exactI 1) :=
+⟨one_poly,
+begin
+  introsI, funext n, cases n,
+  { simp only [one_poly, if_true, eq_self_iff_true, one_coeff_zero, alg_hom.map_one], },
+  { simp only [one_poly, nat.succ_pos', one_coeff_pos, if_neg n.succ_ne_zero, alg_hom.map_zero] }
+end⟩
+
+-- instance one_is_poly_i : is_poly p (λ _ _ _, by exactI 1) :=
+-- one_is_poly
+
+end zero_one
+
+omit hp
+
+-- /--
+-- A binary function `f : Π R, 𝕎 R → 𝕎 R → 𝕎 R` on Witt vectors
+-- is said to be *polynomial* if there is a family of polynomials `φₙ` over `ℤ` such that the `n`th
+-- coefficient of `f x y` is given by evaluating `φₙ` at the coefficients of `x` and `y`.
+
+-- See also `witt_vector.is_poly` for the unary variant.
+-- -/
+-- def is_poly₂ (f : Π ⦃R⦄ [comm_ring R], witt_vector p R → 𝕎 R → 𝕎 R) : Prop :=
+-- ∃ φ : ℕ → mv_polynomial (fin 2 × ℕ) ℤ, ∀ ⦃R⦄ [comm_ring R] (x y : 𝕎 R),
+--   by exactI (f x y).coeff = λ n, peval (φ n) ![x.coeff, y.coeff]
+
+/-- Addition of Witt vectors is a polynomial function. -/
+@[is_poly] lemma add_is_poly₂ [fact p.prime] : is_poly₂ p (λ _ _, by exactI (+)) :=
+⟨witt_add p, by { introsI, refl }⟩
+
+
+/-- Multiplication of Witt vectors is a polynomial function. -/
+@[is_poly] lemma mul_is_poly₂ [fact p.prime] : is_poly₂ p (λ _ _, by exactI (*)) :=
+⟨witt_mul p, by { introsI, refl }⟩
+
+
+include hp
+
+-- lemma ext {f g} (hf : is_poly p f) (hg : is_poly p g)
+--   (h : ∀ (R : Type u) [_Rcr : comm_ring R] (x : 𝕎 R) (n : ℕ),
+--     by exactI ghost_component n (f x) = ghost_component n (g x)) :
+--   ∀ (R : Type u) [_Rcr : comm_ring R] (x : 𝕎 R), by exactI f x = g x :=
+-- begin
+--   obtain ⟨φ, hf⟩ := hf,
+--   obtain ⟨ψ, hg⟩ := hg,
+--   intros,
+--   ext n,
+--   rw [hf, hg, poly_eq_of_witt_polynomial_bind_eq p φ ψ],
+--   intro k,
+--   apply mv_polynomial.funext,
+--   intro x,
+--   simp only [hom_bind₁],
+--   specialize h (ulift ℤ) (mk p $ λ i, ⟨x i⟩) k,
+--   simp only [ghost_component_apply, aeval_eq_eval₂_hom] at h,
+--   apply (ulift.ring_equiv.{0 u}).symm.injective,
+--   simp only [map_eval₂_hom],
+--   convert h,
+--   all_goals {
+--     funext i,
+--     rw [← ring_equiv.coe_ring_hom],
+--     simp only [hf, hg, mv_polynomial.eval, map_eval₂_hom],
+--     apply eval₂_hom_congr (ring_hom.ext_int _ _) _ rfl,
+--     ext1,
+--     apply eval₂_hom_congr (ring_hom.ext_int _ _) _ rfl,
+--     simp only [coeff_mk], refl }
+-- end
+
+-- unfortunately this is not universe polymorphic, merely because `f` isn't
+lemma is_poly.map {f} (hf : is_poly p f) (g : R →+* S) (x : 𝕎 R) :
+  map g (f x) = f (map g x) :=
+begin
+  -- this could be turned into a tactic “macro” (taking `hf` as parameter)
+  -- so that applications do not have to worry about the universe issue
+  -- see `is_poly₂.map` for a slightly more general proof strategy
+  unfreezingI {obtain ⟨φ, hf⟩ := hf},
+  ext n,
+  simp only [map_coeff, hf, map_aeval],
+  apply eval₂_hom_congr (ring_hom.ext_int _ _) _ rfl,
+  simp only [map_coeff]
+end
+
+-- end is_poly
+
+namespace is_poly₂
+omit hp
+instance [fact p.prime] : inhabited (is_poly₂ p _) :=
+⟨add_is_poly₂⟩
+
+variables {p}
+
+/-- The composition of a binary polynomial function
+ with a unary polynomial function in the first argument is polynomial. -/
+def comp_left {g f} (hg : is_poly₂ p g) (hf : is_poly p f) :
+  is_poly₂ p (λ R _Rcr x y, by exactI g (f x) y) :=
+hg.comp hf (witt_vector.id_is_poly _)
+
+/-- The composition of a binary polynomial function
+ with a unary polynomial function in the second argument is polynomial. -/
+def comp_right {g f} (hg : is_poly₂ p g) (hf : is_poly p f) :
+  is_poly₂ p (λ R _Rcr x y, by exactI g x (f y)) :=
+hg.comp (witt_vector.id_is_poly p) hf
+
+include hp
+
+lemma ext' {f g} (hf : is_poly₂ p f) (hg : is_poly₂ p g)
   (h : ∀ (R : Type u) [_Rcr : comm_ring R] (x y : 𝕎 R) (n : ℕ),
     by exactI ghost_component n (f x y) = ghost_component n (g x y)) :
   ∀ (R) [_Rcr : comm_ring R] (x y : 𝕎 R), by exactI f x y = g x y :=
 begin
-  obtain ⟨φ, hf⟩ := hf,
-  obtain ⟨ψ, hg⟩ := hg,
+  unfreezingI
+  {obtain ⟨φ, hf⟩ := hf,
+  obtain ⟨ψ, hg⟩ := hg},
   intros,
   ext n,
   rw [hf, hg, poly_eq_of_witt_polynomial_bind_eq' p φ ψ],
@@ -676,7 +643,7 @@
 begin
   -- this could be turned into a tactic “macro” (taking `hf` as parameter)
   -- so that applications do not have to worry about the universe issue
-  obtain ⟨φ, hf⟩ := hf,
+  unfreezingI {obtain ⟨φ, hf⟩ := hf},
   ext n,
   simp only [map_coeff, hf, map_aeval, peval, uncurry],
   apply eval₂_hom_congr (ring_hom.ext_int _ _) _ rfl,
