--- conflicted
+++ resolved
@@ -314,13 +314,8 @@
   ⁅x, y⁆ i = ⁅x i, y i⁆ := zip_with_apply
 
 /-- The direct sum of Lie algebras carries a natural Lie algebra structure. -/
-<<<<<<< HEAD
-instance : lie_algebra R (direct_sum ι L) :=
+instance : lie_algebra R (⨁ i, L i) :=
 { lie_smul := λ c x y, by { ext, simp only [zip_with_apply, @smul_apply ι L _ _ _ _ _ _ _, bracket_apply, lie_smul],},
-=======
-instance : lie_algebra R (⨁ i, L i) :=
-{ lie_smul := λ c x y, by { ext, simp only [zip_with_apply, smul_apply, bracket_apply, lie_smul], },
->>>>>>> 80a9e4f4
   ..(infer_instance : module R _) }
 
 end direct_sum
