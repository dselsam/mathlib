/-
Copyright (c) 2018 Simon Hudon. All rights reserved.
Released under Apache 2.0 license as described in the file LICENSE.
Authors: Simon Hudon, Scott Morrison
-/
import tactic.core

/-!
# solve_by_elim

A depth-first search backwards reasoner.

`solve_by_elim` takes a list of lemmas, and repeating tries to `apply` these against
the goals, recursively acting on any generated subgoals.

It accepts a variety of configuration options described below, enabling
* backtracking across multiple goals,
* pruning the search tree, and
* invoking other tactics before or after trying to apply lemmas.

At present it has no "premise selection", and simply tries the supplied lemmas in order
at each step of the search.
-/

namespace tactic

namespace solve_by_elim
/--
`mk_assumption_set` builds a collection of lemmas for use in the backtracking search in `solve_by_elim`.

* By default, it includes all local hypotheses, along with `rfl`, `trivial`, `congr_fun` and
  `congr_arg`.
* The flag `no_dflt` removes these.
* The argument `hs` is a list of `simp_arg_type`s,
  and can be used to add, or remove, lemmas or expressions from the set.
* The argument `attr : list name` adds all lemmas tagged with one of a specified list of attributes.

`mk_assumption_set` returns not a `list expr`, but a `list (tactic expr)`.
The problem here is that we may generate lemmas that have as yet unspecified implicit arguments,
and these implicit arguments would be filled in by metavariables if we created the actual `expr`
objects now.

As an example, we have `def rfl : ∀ {α : Sort u} {a : α}, a = a`, which on elaboration will become
`@rfl ?m_1 ?m_2`.

Because `solve_by_elim` works by repeated application of lemmas against subgoals,
the first time such a lemma is successfully applied,
those metavariables will be unified, and thereafter have fixed values.
This would make it impossible to apply the lemma
a second time with different values of the metavariables.

See https://github.com/leanprover-community/mathlib/issues/2269

As an optimisation, after we build the list of `tactic expr`s, we actually run them, and replace any
that do not in fact produce metavariables with a simple `return` tactic.
-/
meta def mk_assumption_set (no_dflt : bool) (hs : list simp_arg_type) (attr : list name) :
  tactic (list (tactic expr)) :=
<<<<<<< HEAD
 -- We lock the tactic state so that any spurious goals generated during
 -- elaboration of pre-expressions are discarded
 lock_tactic_state $
=======
-- We lock the tactic state so that any spurious goals generated during
-- elaboration of pre-expressions are discarded
lock_tactic_state $
>>>>>>> 9526e5cf
do
  -- `hs` are expressions specified explicitly,
  -- `hex` are exceptions (specified via `solve_by_elim [-h]`) referring to local hypotheses,
  -- `gex` are the other exceptions
  (hs, gex, hex, all_hyps) ← decode_simp_arg_list hs,
  -- Recall, per the discussion above, we produce `tactic expr` thunks rather than actual `expr`s.
<<<<<<< HEAD
=======
  -- Note that while we evaluate these thunks on two occasions below while preparing the list,
  -- this is a one-time cost during `mk_assumption_set`, rather than a cost proportional to the
  -- length of the search `solve_by_elim` executes.
>>>>>>> 9526e5cf
  let hs := hs.map (λ h, i_to_expr_for_apply h),
  l ← attr.mmap $ λ a, attribute.get_instances a,
  let l := l.join,
  let m := l.map (λ h, mk_const h),
  -- In order to remove the expressions we need to evaluate the thunks.
  hs ← (hs ++ m).mfilter $ λ h, (do h ← h, return $ expr.const_name h ∉ gex),
  let hs := if no_dflt then hs else
    ([`rfl, `trivial, `congr_fun, `congr_arg].map (λ n, (mk_const n))) ++ hs,
  hs ← if ¬ no_dflt ∨ all_hyps then do
    ctx ← local_context,
<<<<<<< HEAD
    return $ hs.append ((ctx.filter (λ h : expr, h.local_uniq_name ∉ hex)).map return) -- remove local exceptions
=======
    -- Remove local exceptions specified in `hex`:
    return $ hs.append ((ctx.filter (λ h : expr, h.local_uniq_name ∉ hex)).map return)
>>>>>>> 9526e5cf
  else return hs,
  -- Finally, run all of the tactics: any that return an expression without metavariables can safely
  -- be replaced by a `return` tactic.
  hs.mmap (λ h, do e ← h, if e.has_meta_var then return h else return (return e))

/--
Configuration options for `solve_by_elim`.

* `accept : list expr → tactic unit` determines whether the current branch should be explored.
   At each step, before the lemmas are applied,
   `accept` is passed the proof terms for the original goals,
   as reported by `get_goals` when `solve_by_elim` started.
   These proof terms may be metavariables (if no progress has been made on that goal)
   or may contain metavariables at some leaf nodes
   (if the goal has been partially solved by previous `apply` steps).
   If the `accept` tactic fails `solve_by_elim` aborts searching this branch and backtracks.
   By default `accept := λ _, skip` always succeeds.
   (There is an example usage in `tests/solve_by_elim.lean`.)
* `pre_apply : tactic unit` specifies an additional tactic to run before each round of `apply`.
* `discharger : tactic unit` specifies an additional tactic to apply on subgoals
  for which no lemma applies.
  If that tactic succeeds, `solve_by_elim` will continue applying lemmas on resulting goals.
-/
meta structure basic_opt extends apply_any_opt :=
(accept : list expr → tactic unit := λ _, skip)
(pre_apply : tactic unit := skip)
(discharger : tactic unit := failed)

/--
The internal implementation of `solve_by_elim`, with a limiting counter.
-/
meta def solve_by_elim_aux (opt : basic_opt)
  (original_goals : list expr) (lemmas : list (tactic expr)) : ℕ → tactic unit
| n := do
  -- First, check that progress so far is `accept`able.
  lock_tactic_state (original_goals.mmap instantiate_mvars >>= opt.accept) >>
  -- Then check if we've finished.
  (done <|>
    -- Otherwise, if there's more time left,
    guard (n > 0) >>
    -- run the `pre_apply` tactic, then
    opt.pre_apply >>
    -- try either applying a lemma and recursing, or
    ((apply_any_thunk lemmas opt.to_apply_any_opt $ solve_by_elim_aux (n-1)) <|>
    -- if that doesn't work, run the discharger and recurse.
     (opt.discharger >> solve_by_elim_aux (n-1))))

/--
Arguments for `solve_by_elim`:
* By default `solve_by_elim` operates only on the first goal,
  but with `backtrack_all_goals := true`, it operates on all goals at once,
  backtracking across goals as needed,
  and only succeeds if it discharges all goals.
* `lemmas` specifies the list of lemmas to use in the backtracking search.
  If `none`, `solve_by_elim` uses the local hypotheses,
  along with `rfl`, `trivial`, `congr_arg`, and `congr_fun`.
<<<<<<< HEAD
=======
* `lemma_thunks` provides the lemmas as a list of `tactic expr`,
  which are used to regenerate the `expr` objects to avoid binding metavariables.
  (If both `lemmas` and `lemma_thunks` are specified, only `lemma_thunks` is used.)
>>>>>>> 9526e5cf
* `max_depth` bounds the depth of the search.
-/
meta structure opt extends basic_opt :=
(backtrack_all_goals : bool := ff)
<<<<<<< HEAD
(lemmas : option (list (tactic expr)) := none)
=======
(lemmas : option (list expr) := none)
(lemma_thunks : option (list (tactic expr)) := lemmas.map (λ l, l.map return))
>>>>>>> 9526e5cf
(max_depth : ℕ := 3)

/--
If no lemmas have been specified, generate the default set
(local hypotheses, along with `rfl`, `trivial`, `congr_arg`, and `congr_fun`).
-/
<<<<<<< HEAD
meta def opt.get_lemmas (opt : opt) : tactic (list (tactic expr)) :=
match opt.lemmas with
=======
meta def opt.get_lemma_thunks (opt : opt) : tactic (list (tactic expr)) :=
match opt.lemma_thunks with
>>>>>>> 9526e5cf
| none := mk_assumption_set ff [] []
| some lemma_thunks := return lemma_thunks
end

end solve_by_elim

open solve_by_elim

/--
`solve_by_elim` repeatedly tries `apply`ing a lemma
from the list of assumptions (passed via the `opt` argument),
recursively operating on any generated subgoals.

It succeeds only if it discharges the first goal
(or with `backtrack_all_goals := tt`, if it discharges all goals.)

If passed an empty list of assumptions, `solve_by_elim` builds a default set
as per the interactive tactic, using the `local_context` along with
`rfl`, `trivial`, `congr_arg`, and `congr_fun`.

To pass a particular list of assumptions, use the `lemmas` field
in the configuration argument. This expects an `option (list (tactic expr))`.
We provide lemmas as `tactic expr` thunks to allow for regenerating metavariables
for each application.
-/
meta def solve_by_elim (opt : opt := { }) : tactic unit :=
do
  tactic.fail_if_no_goals,
  lemmas ← opt.get_lemma_thunks,
  (if opt.backtrack_all_goals then id else focus1) $ (do
    gs ← get_goals,
    solve_by_elim_aux opt.to_basic_opt gs lemmas opt.max_depth)

open interactive lean.parser interactive.types
local postfix `?`:9001 := optional

namespace interactive
/--
`apply_assumption` looks for an assumption of the form `... → ∀ _, ... → head`
where `head` matches the current goal.

If this fails, `apply_assumption` will call `symmetry` and try again.

If this also fails, `apply_assumption` will call `exfalso` and try again,
so that if there is an assumption of the form `P → ¬ Q`, the new tactic state
will have two goals, `P` and `Q`.

Optional arguments:
- `lemmas`: a list of expressions to apply, instead of the local constants
- `tac`: a tactic to run on each subgoal after applying an assumption; if
  this tactic fails, the corresponding assumption will be rejected and
  the next one will be attempted.
-/
meta def apply_assumption
  (lemmas : option (list expr) := none)
  (opt : apply_any_opt := {})
  (tac : tactic unit := skip) : tactic unit :=
do
  lemmas ← match lemmas with
  | none := local_context
  | some lemmas := return lemmas
  end,
  tactic.apply_any lemmas opt tac

add_tactic_doc
{ name        := "apply_assumption",
  category    := doc_category.tactic,
  decl_names  := [`tactic.interactive.apply_assumption],
  tags        := ["context management", "lemma application"] }

/--
`solve_by_elim` calls `apply` on the main goal to find an assumption whose head matches
and then repeatedly calls `apply` on the generated subgoals until no subgoals remain,
performing at most `max_depth` recursive steps.

`solve_by_elim` discharges the current goal or fails.

`solve_by_elim` performs back-tracking if subgoals can not be solved.

By default, the assumptions passed to `apply` are the local context, `rfl`, `trivial`,
`congr_fun` and `congr_arg`.

The assumptions can be modified with similar syntax as for `simp`:
* `solve_by_elim [h₁, h₂, ..., hᵣ]` also applies the named lemmas.
* `solve_by_elim with attr₁ ... attrᵣ` also applies all lemmas tagged with the specified attributes.
* `solve_by_elim only [h₁, h₂, ..., hᵣ]` does not include the local context,
  `rfl`, `trivial`, `congr_fun`, or `congr_arg` unless they are explicitly included.
* `solve_by_elim [-id_1, ... -id_n]` uses the default assumptions, removing the specified ones.

`solve_by_elim*` tries to solve all goals together, using backtracking if a solution for one goal
makes other goals impossible.

optional arguments passed via a configuration argument as `solve_by_elim { ... }`
- max_depth: number of attempts at discharging generated sub-goals
- discharger: a subsidiary tactic to try at each step when no lemmas apply (e.g. `cc` may be helpful).
- pre_apply: a subsidiary tactic to run at each step before applying lemmas (e.g. `intros`).
- accept: a subsidiary tactic `list expr → tactic unit` that at each step,
    before any lemmas are applied, is passed the original proof terms
    as reported by `get_goals` when `solve_by_elim` started
    (but which may by now have been partially solved by previous `apply` steps).
    If the `accept` tactic fails,
    `solve_by_elim` will abort searching the current branch and backtrack.
    This may be used to filter results, either at every step of the search,
    or filtering complete results
    (by testing for the absence of metavariables, and then the filtering condition).
-/
meta def solve_by_elim (all_goals : parse $ (tk "*")?) (no_dflt : parse only_flag)
  (hs : parse simp_arg_list) (attr_names : parse with_ident_list) (opt : solve_by_elim.opt := { }) :
  tactic unit :=
do lemma_thunks ← mk_assumption_set no_dflt hs attr_names,
   tactic.solve_by_elim
   { backtrack_all_goals := all_goals.is_some ∨ opt.backtrack_all_goals,
     lemma_thunks := some lemma_thunks,
     ..opt }

add_tactic_doc
{ name        := "solve_by_elim",
  category    := doc_category.tactic,
  decl_names  := [`tactic.interactive.solve_by_elim],
  tags        := ["search"] }

end interactive

end tactic<|MERGE_RESOLUTION|>--- conflicted
+++ resolved
@@ -56,27 +56,18 @@
 -/
 meta def mk_assumption_set (no_dflt : bool) (hs : list simp_arg_type) (attr : list name) :
   tactic (list (tactic expr)) :=
-<<<<<<< HEAD
- -- We lock the tactic state so that any spurious goals generated during
- -- elaboration of pre-expressions are discarded
- lock_tactic_state $
-=======
 -- We lock the tactic state so that any spurious goals generated during
 -- elaboration of pre-expressions are discarded
 lock_tactic_state $
->>>>>>> 9526e5cf
 do
   -- `hs` are expressions specified explicitly,
   -- `hex` are exceptions (specified via `solve_by_elim [-h]`) referring to local hypotheses,
   -- `gex` are the other exceptions
   (hs, gex, hex, all_hyps) ← decode_simp_arg_list hs,
   -- Recall, per the discussion above, we produce `tactic expr` thunks rather than actual `expr`s.
-<<<<<<< HEAD
-=======
   -- Note that while we evaluate these thunks on two occasions below while preparing the list,
   -- this is a one-time cost during `mk_assumption_set`, rather than a cost proportional to the
   -- length of the search `solve_by_elim` executes.
->>>>>>> 9526e5cf
   let hs := hs.map (λ h, i_to_expr_for_apply h),
   l ← attr.mmap $ λ a, attribute.get_instances a,
   let l := l.join,
@@ -87,12 +78,8 @@
     ([`rfl, `trivial, `congr_fun, `congr_arg].map (λ n, (mk_const n))) ++ hs,
   hs ← if ¬ no_dflt ∨ all_hyps then do
     ctx ← local_context,
-<<<<<<< HEAD
-    return $ hs.append ((ctx.filter (λ h : expr, h.local_uniq_name ∉ hex)).map return) -- remove local exceptions
-=======
     -- Remove local exceptions specified in `hex`:
     return $ hs.append ((ctx.filter (λ h : expr, h.local_uniq_name ∉ hex)).map return)
->>>>>>> 9526e5cf
   else return hs,
   -- Finally, run all of the tactics: any that return an expression without metavariables can safely
   -- be replaced by a `return` tactic.
@@ -149,35 +136,23 @@
 * `lemmas` specifies the list of lemmas to use in the backtracking search.
   If `none`, `solve_by_elim` uses the local hypotheses,
   along with `rfl`, `trivial`, `congr_arg`, and `congr_fun`.
-<<<<<<< HEAD
-=======
 * `lemma_thunks` provides the lemmas as a list of `tactic expr`,
   which are used to regenerate the `expr` objects to avoid binding metavariables.
   (If both `lemmas` and `lemma_thunks` are specified, only `lemma_thunks` is used.)
->>>>>>> 9526e5cf
 * `max_depth` bounds the depth of the search.
 -/
 meta structure opt extends basic_opt :=
 (backtrack_all_goals : bool := ff)
-<<<<<<< HEAD
-(lemmas : option (list (tactic expr)) := none)
-=======
 (lemmas : option (list expr) := none)
 (lemma_thunks : option (list (tactic expr)) := lemmas.map (λ l, l.map return))
->>>>>>> 9526e5cf
 (max_depth : ℕ := 3)
 
 /--
 If no lemmas have been specified, generate the default set
 (local hypotheses, along with `rfl`, `trivial`, `congr_arg`, and `congr_fun`).
 -/
-<<<<<<< HEAD
-meta def opt.get_lemmas (opt : opt) : tactic (list (tactic expr)) :=
-match opt.lemmas with
-=======
 meta def opt.get_lemma_thunks (opt : opt) : tactic (list (tactic expr)) :=
 match opt.lemma_thunks with
->>>>>>> 9526e5cf
 | none := mk_assumption_set ff [] []
 | some lemma_thunks := return lemma_thunks
 end
