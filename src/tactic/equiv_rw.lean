/-
Copyright (c) 2019 Scott Morrison. All rights reserved.
Released under Apache 2.0 license as described in the file LICENSE.
Authors: Scott Morrison
-/
<<<<<<< HEAD
import category_theory.concrete_category.basic
import category.equiv_functor
import tactic.simp_result
=======
import control.equiv_functor
>>>>>>> a285049b

/-!
# The `equiv_rw` tactic transports goals or hypotheses along equivalences.

The basic syntax is `equiv_rw e`, where `e : α ≃ β` is an equivalence.
This will try to replace occurrences of `α` in the goal with `β`, for example
transforming
* `⊢ α` to `⊢ β`,
* `⊢ option α` to `⊢ option β`
* `⊢ {a // P}` to `{b // P (⇑(equiv.symm e) b)}`

The tactic can also be used to rewrite hypotheses, using the syntax `equiv_rw e at h`.

## Implementation details

The main internal function is `equiv_rw_type e t`,
which attempts to turn an expression `e : α ≃ β` into a new equivalence with left hand side `t`.
As an example, with `t = option α`, it will generate `functor.map_equiv option e`.

This is achieved by generating a new synthetic goal `%%t ≃ _`,
and calling `solve_by_elim` with an appropriate set of congruence lemmas.
To avoid having to specify the relevant congruence lemmas by hand,
we mostly rely on `equiv_functor.map_equiv` and `bifunctor.map_equiv`
along with some structural congruence lemmas such as
* `equiv.arrow_congr'`,
* `equiv.subtype_equiv_of_subtype'`,
* `equiv.sigma_congr_left'`, and
* `equiv.Pi_congr_left'`.

The main `equiv_rw` function, when operating on the goal, simply generates a new equivalence `e'`
with left hand side matching the target, and calls `apply e'.inv_fun`.

When operating on a hypothesis `x : α`, we introduce a new fact `h : x = e.symm (e x)`,
revert this, and then attempt to `generalize`, replacing all occurrences of `e x` with a new constant `y`,
before `intro`ing and `subst`ing `h`, and renaming `y` back to `x`.

## Future improvements
In a future PR I anticipate that `derive equiv_functor` should work on many examples,
(internally using `transport`, which is in turn based on `equiv_rw`)
and we can incrementally bootstrap the strength of `equiv_rw`.

An ambitious project might be to add `equiv_rw!`,
a tactic which, when failing to find appropriate `equiv_functor` instances,
attempts to `derive` them on the spot.

For now `equiv_rw` is entirely based on `equiv`,
but the framework can readily be generalised to also work with other types of equivalences,
for example specific notations such as ring equivalence (`≃+*`),
or general categorical isomorphisms (`≅`).

This will allow us to transport across more general types of equivalences,
but this will wait for another subsequent PR.
-/

mk_simp_attribute functoriality
"The simpset `functoriality` is used by the tactic `equiv_rw`
to write expressions explicitly as applications of functors."

namespace tactic

/-- A list of lemmas used for constructing congruence equivalences. -/

-- Although this looks 'hard-coded', in fact the lemma `equiv_functor.map_equiv`
-- allows us to extend `equiv_rw` simply by constructing new instance so `equiv_functor`.

-- TODO: We should also use `category_theory.functorial` and `category_theory.hygienic` instances.
-- (example goal: we could rewrite along an isomorphism of rings (either as `R ≅ S` or `R ≃+* S`)
-- and turn an `x : mv_polynomial σ R` into an `x : mv_polynomial σ S`.).

meta def equiv_congr_lemmas : tactic (list expr) :=
do exprs ←
  [
  `equiv.of_iff,
  `category_theory.iso.to_equiv,
  -- TODO decide what to do with this; it's an equiv_bifunctor?
  `equiv.equiv_congr,
  -- The function arrow is technically a bifunctor `Typeᵒᵖ → Type → Type`,
  -- but the pattern matcher will never see this.
  `equiv.arrow_congr',
  -- Allow rewriting in subtypes:
  `equiv.subtype_equiv_of_subtype',
  -- Allow rewriting in the first component of a sigma-type:
  `equiv.sigma_congr_left',
  -- Allow rewriting ∀s:
  -- (You might think that repeated application of `equiv.forall_congr'
  -- would handle the higher arity cases, but unfortunately unification is not clever enough.)
  `equiv.forall₃_congr',
  `equiv.forall₂_congr',
  `equiv.forall_congr',
  -- Allow rewriting in argument of Pi types:
   `equiv.Pi_congr_left',
  -- Handles `sum` and `prod`, and many others:
  `bifunctor.map_equiv,
  `and_congr, `or_congr, -- TODO a generic version of these?
  -- Handles `list`, `option`, `unique`, and many others:
  `equiv_functor.map_equiv,
  `category_theory.map_iso,
  -- We have to filter results to ensure we don't cheat and use exclusively `equiv.refl` and `iff.refl`!
  `equiv.refl,
  `iff.refl
  ].mmap (λ n, try_core (mk_const n)),
  return (exprs.map option.to_list).join -- TODO: implement `.mfilter_map mk_const`?

declare_trace equiv_rw_type

/--
Configuration structure for `equiv_rw`.

* `max_depth` bounds the search depth for equivalences to rewrite along.
  The default value is 10.
  (e.g., if you're rewriting along `e : α ≃ β`, and `max_depth := 2`,
  you can rewrite `option (option α))` but not `option (option (option α))`.
-/
meta structure equiv_rw_cfg :=
(max_depth : ℕ := 10)

/--
Implementation of `equiv_rw_type`, using `solve_by_elim`.
Expects a goal of the form `t ≃ _`,
and tries to solve it using `eq : α ≃ β` and congruence lemmas.
-/
meta def equiv_rw_type_core (eq : expr) (cfg : equiv_rw_cfg) : tactic unit :=
do
  -- Assemble the relevant lemmas.
  equiv_congr_lemmas ← equiv_congr_lemmas,
  eq_injective ← try_core $ to_expr ``(equiv.injective %%eq) <|> to_expr ``(category_theory.iso.injective_iff %%eq),
  let equiv_congr_lemmas := eq :: eq_injective.to_list ++ equiv_congr_lemmas,
  /-
    We now call `solve_by_elim` to try to generate the requested equivalence.
    There are a few subtleties!
    * We make sure that `eq` is the first lemma, so it is applied whenever possible.
    * In `equiv_congr_lemmas`, we put `equiv.refl` last so it is only used when it is not possible
      to descend further.
    * Since some congruence lemmas generate subgoals with `∀` statements,
      we use the `pre_apply` subtactic of `solve_by_elim` to preprocess each new goal with `intros`.
  -/
  solve_by_elim
  { use_symmetry := false,
    use_exfalso := false,
    lemmas := equiv_congr_lemmas,
    max_depth := cfg.max_depth,
    -- Subgoals may contain function types,
    -- and we want to continue trying to construct equivalences after the binders.
    pre_apply := tactic.intros >> skip,
    discharger :=
    -- If solve_by_elim gets stuck, check whether the simp-set `[functoriality]` can
    -- adjust the goal into a "more functorial" form:
    `[dsimp only [] with functoriality] <|>
    -- Also, make sure it isn't because there's a later `≃` or `↔` goal
    -- that we should still attempt.
    `[show _ ≃ _] <|> `[show _ ↔ _] <|>
      trace_if_enabled `equiv_rw_type "Failed, no congruence lemma applied!" >> failed,
    -- We use the `accept` tactic in `solve_by_elim` to provide tracing.
    accept := λ goals, lock_tactic_state (do
      when_tracing `equiv_rw_type (do
        goals.mmap pp >>= λ goals, trace format!"So far, we've built: {goals}"),
      done <|>
      when_tracing `equiv_rw_type (do
        gs ← get_goals,
        gs ← gs.mmap (λ g, infer_type g >>= pp),
        trace format!"Attempting to adapt to {gs}")) }

/--
`equiv_rw_type e t` rewrites the type `t` using the equivalence `e : α ≃ β`,
returning a new equivalence `t ≃ t'`.
-/
meta def equiv_rw_type (eqv : expr) (ty : expr) (cfg : equiv_rw_cfg) : tactic expr :=
do
  when_tracing `equiv_rw_type (do
    ty_pp ← pp ty,
    eqv_pp ← pp eqv,
    eqv_ty_pp ← infer_type eqv >>= pp,
    trace format!"Attempting to rewrite the type `{ty_pp}` using `{eqv_pp} : {eqv_ty_pp}`."),
  -- We prepare a synthetic goal of type `(%%ty ≃ _)`, for some placeholder right hand side.
  equiv_ty ← to_expr ``(%%ty ≃ _),
  -- Now call `equiv_rw_type_core`.
  new_eqv ← prod.snd <$> (solve_aux equiv_ty $ equiv_rw_type_core eqv cfg),
  -- Check that we actually used the equivalence `eq`
  -- (`equiv_rw_type_core` will always find `equiv.refl`, but hopefully only after all other possibilities)
  new_eqv ← instantiate_mvars new_eqv,
  guard (eqv.occurs new_eqv) <|> (do
    eqv_pp ← pp eqv,
    ty_pp ← pp ty,
    fail format!"Could not construct an equivalence from {eqv_pp} of the form: {ty_pp} ≃ _"),
  -- Finally we simplify the resulting equivalence,
  -- to compress away some `map_equiv equiv.refl` subexpressions.
  prod.fst <$> new_eqv.simp {fail_if_unchanged := ff}

mk_simp_attribute equiv_rw_simp "The simpset `equiv_rw_simp` is used by the tactic `equiv_rw` to
simplify applications of equivalences and their inverses."

attribute [equiv_rw_simp] equiv.symm_symm equiv.apply_symm_apply equiv.symm_apply_apply

/--
Attempt to replace the hypothesis with name `x`
by transporting it along the equivalence in `e : α ≃ β`.
-/
meta def equiv_rw_hyp (x : name) (e : expr) (cfg : equiv_rw_cfg := {}) : tactic unit :=
-- We call `dsimp_result` to perform the beta redex introduced by `revert`
dsimp_result (do
  x' ← get_local x,
  x_ty ← infer_type x',
  -- Adapt `e` to an equivalence with left-hand-side `x_ty`.
  e ← equiv_rw_type e x_ty cfg,
  eq ← to_expr ``(%%x' = equiv.symm %%e (equiv.to_fun %%e %%x')),
  prf ← to_expr ``((equiv.symm_apply_apply %%e %%x').symm),
  h ← note_anon eq prf,
  -- Revert the new hypothesis, so it is also part of the goal.
  revert h,
  ex ← to_expr ``(equiv.to_fun %%e %%x'),
  -- Now call `generalize`,
  -- attempting to replace all occurrences of `e x`,
  -- calling it for now `j : β`, with `k : x = e.symm j`.
  generalize ex (by apply_opt_param) transparency.none,
  -- Reintroduce `x` (now of type `b`), and the hypothesis `h`.
  intro x,
  h ← intro1,
  -- We may need to unfreeze `x` before we can `subst` or `clear` it.
  unfreeze x',
  -- Finally, if we're working on properties, substitute along `h`, then do some cleanup,
  -- and if we're working on data, just throw out the old `x`.
  b ← target >>= is_prop,
  if b then do
    subst h,
    `[try { simp only [] with equiv_rw_simp }]
  else
    clear' tt [x'] <|>
      fail format!"equiv_rw expected to be able to clear the original hypothesis {x}, but couldn't.",
  skip)
  {fail_if_unchanged := ff} tt -- call `dsimp_result` with `no_defaults := tt`.

/-- Rewrite the goal using an equiv `e`. -/
meta def equiv_rw_target (e : expr) (cfg : equiv_rw_cfg := {}) : tactic unit :=
do
  t ← target,
  e ← equiv_rw_type e t cfg,
  s ← to_expr ``(equiv.inv_fun %%e),
  tactic.eapply s,
  skip

end tactic

namespace tactic.interactive
open lean.parser
open interactive interactive.types
open tactic

local postfix `?`:9001 := optional

/--
`equiv_rw e at h`, where `h : α` is a hypothesis, and `e : α ≃ β`,
will attempt to transport `h` along `e`, producing a new hypothesis `h : β`,
with all occurrences of `h` in other hypotheses and the goal replaced with `e.symm h`.

`equiv_rw e` will attempt to transport the goal along an equivalence `e : α ≃ β`.
In its minimal form it replaces the goal `⊢ α` with `⊢ β` by calling `apply e.inv_fun`.

`equiv_rw` will also try rewriting under (equiv_)functors, so can turn
a hypothesis `h : list α` into `h : list β` or
a goal `⊢ unique α` into `⊢ unique β`.

The maximum search depth for rewriting in subexpressions is controlled by
`equiv_rw e {max_depth := n}`.
-/
meta def equiv_rw (e : parse texpr) (loc : parse $ (tk "at" *> ident)?) (cfg : equiv_rw_cfg := {}) : itactic :=
do e ← to_expr e,
   match loc with
   | (some hyp) := equiv_rw_hyp hyp e cfg
   | none := equiv_rw_target e cfg
   end

add_tactic_doc
{ name        := "equiv_rw",
  category    := doc_category.tactic,
  decl_names  := [`tactic.interactive.equiv_rw],
  tags        := ["rewriting", "equiv", "transport"] }

/--
Solve a goal of the form `t ≃ _`,
by constructing an equivalence from `e : α ≃ β`.
This is the same equivalence that `equiv_rw` would use to rewrite a term of type `t`.

A typical usage might be:
```
have e' : option α ≃ option β := by equiv_rw_type e
```
-/
meta def equiv_rw_type (e : parse texpr) (cfg : equiv_rw_cfg := {}) : itactic :=
do
 `(%%t ≃ _) ← target | fail "`equiv_rw_type` solves goals of the form `t ≃ _`.",
 e ← to_expr e,
 tactic.equiv_rw_type e t cfg >>= tactic.exact

add_tactic_doc
{ name        := "equiv_rw_type",
  category    := doc_category.tactic,
  decl_names  := [`tactic.interactive.equiv_rw_type],
  tags        := ["rewriting", "equiv", "transport"] }

end tactic.interactive<|MERGE_RESOLUTION|>--- conflicted
+++ resolved
@@ -3,13 +3,7 @@
 Released under Apache 2.0 license as described in the file LICENSE.
 Authors: Scott Morrison
 -/
-<<<<<<< HEAD
-import category_theory.concrete_category.basic
-import category.equiv_functor
-import tactic.simp_result
-=======
 import control.equiv_functor
->>>>>>> a285049b
 
 /-!
 # The `equiv_rw` tactic transports goals or hypotheses along equivalences.
