--- conflicted
+++ resolved
@@ -538,18 +538,7 @@
 /-- `map_cone` is the left inverse to `map_cone_inv`. -/
 def map_cone_map_cone_inv {F : J ⥤ D} (H : D ⥤ C) [is_equivalence H] (c : cone (F ⋙ H)) :
   map_cone H (map_cone_inv H c) ≅ c :=
-<<<<<<< HEAD
-cones.ext (H.inv_fun_id.app c.X)
-begin
-  intro j,
-  dsimp,
-  rw [comp_id, H.map_comp, is_equivalence.fun_inv_map H, assoc, nat_iso.cancel_nat_iso_hom_left,
-      assoc, is_equivalence.inv_fun_id_inv_comp],
-  dsimp, simp,
-end
-=======
 (limits.cones.functoriality_equivalence F (as_equivalence H)).counit_iso.app c
->>>>>>> eb49634c
 
 /-- `map_cone` is the right inverse to `map_cone_inv`. -/
 def map_cone_inv_map_cone {F : J ⥤ D} (H : D ⥤ C) [is_equivalence H] (c : cone F) :
@@ -611,8 +600,6 @@
     naturality' := λ j j' f, has_hom.hom.op_inj
     begin dsimp, simp only [id_comp], exact (c.w f.op), end } }
 
-<<<<<<< HEAD
-=======
 variables (F)
 
 /--
@@ -651,7 +638,6 @@
     end,
   functor_unit_iso_comp' := λ c, begin apply has_hom.hom.unop_inj, ext, dsimp, simp, end }
 
->>>>>>> eb49634c
 end
 
 section
