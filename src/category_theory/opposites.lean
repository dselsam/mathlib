--- conflicted
+++ resolved
@@ -222,26 +222,18 @@
 
 @[simp] lemma op_id (F : C ⥤ D) : nat_trans.op (𝟙 F) = 𝟙 (F.op) := rfl
 
-<<<<<<< HEAD
-@[simps] protected definition unop {F G : Cᵒᵖ ⥤ Dᵒᵖ} (α : F ⟶ G) : G.unop ⟶ F.unop :=
-=======
 /-- The "unopposite" of a natural transformation. -/
 @[simps] protected def unop {F G : Cᵒᵖ ⥤ Dᵒᵖ} (α : F ⟶ G) : G.unop ⟶ F.unop :=
->>>>>>> 1e9f140f
 { app         := λ X, (α.app (op X)).unop,
   naturality' := begin tidy, erw α.naturality, refl, end }
 
 @[simp] lemma unop_id (F : Cᵒᵖ ⥤ Dᵒᵖ) : nat_trans.unop (𝟙 F) = 𝟙 (F.unop) := rfl
 
-<<<<<<< HEAD
-@[simps] protected definition remove_op (α : F.op ⟶ G.op) : G ⟶ F :=
-=======
 /--
 Given a natural transformation `α : F.op ⟶ G.op`,
 we can take the "unopposite" of each component obtaining a natural transformation `G ⟶ F`.
 -/
 @[simps] protected def remove_op (α : F.op ⟶ G.op) : G ⟶ F :=
->>>>>>> 1e9f140f
 { app         := λ X, (α.app (op X)).unop,
   naturality' :=
   begin
@@ -330,11 +322,7 @@
 
 /-- The natural isomorphism between functors `G ≅ F` induced by a natural isomorphism
 between the opposite functors `F.op ≅ G.op`. -/
-<<<<<<< HEAD
-protected definition remove_op (α : F.op ≅ G.op) : G ≅ F :=
-=======
 protected def remove_op (α : F.op ≅ G.op) : G ≅ F :=
->>>>>>> 1e9f140f
 { hom := nat_trans.remove_op α.hom,
   inv := nat_trans.remove_op α.inv,
   hom_inv_id' := begin ext, dsimp, rw ←unop_comp, rw α.inv_hom_id_app, refl, end,
@@ -345,11 +333,8 @@
 @[simp] lemma remove_op_inv (α : F.op ≅ G.op) :
   (nat_iso.remove_op α).inv = nat_trans.remove_op α.inv := rfl
 
-<<<<<<< HEAD
-=======
 /-- The natural isomorphism between functors `G.unop ≅ F.unop` induced by a natural isomorphism
 between the original functors `F ≅ G`. -/
->>>>>>> 1e9f140f
 protected def unop {F G : Cᵒᵖ ⥤ Dᵒᵖ} (α : F ≅ G) : G.unop ≅ F.unop :=
 { hom := nat_trans.unop α.hom,
   inv := nat_trans.unop α.inv,
